--- conflicted
+++ resolved
@@ -16,21 +16,8 @@
 
 package org.jetbrains.kotlin.idea.debugger
 
-import com.intellij.debugger.DebuggerManagerEx
-import com.intellij.debugger.actions.MethodSmartStepTarget
-import com.intellij.debugger.actions.SmartStepTarget
-import com.intellij.debugger.engine.BasicStepMethodFilter
-import com.intellij.debugger.engine.MethodFilter
-import com.intellij.debugger.engine.NamedMethodFilter
-import com.intellij.debugger.engine.SuspendContextImpl
-import com.intellij.debugger.ui.breakpoints.LineBreakpoint
 import com.intellij.openapi.util.io.FileUtil
-<<<<<<< HEAD
-import org.jetbrains.kotlin.idea.debugger.stepping.*
-import org.jetbrains.kotlin.idea.util.application.runReadAction
-=======
 import org.jetbrains.kotlin.test.InTextDirectivesUtils
->>>>>>> c836060f
 import org.jetbrains.kotlin.test.InTextDirectivesUtils.getPrefixedInt
 import java.io.File
 
@@ -69,21 +56,9 @@
 
         createDebugProcess(path)
 
-<<<<<<< HEAD
-        for (i in 1..(getPrefixedInt(fileText, "// $command: ") ?: 1)) {
-            doOnBreakpoint {
-                when(command) {
-                    "STEP_INTO" -> stepInto(false, null)
-                    "STEP_OUT" -> stepOut()
-                    "SMART_STEP_INTO" -> smartStepInto()
-                }
-            }
-        }
-=======
         val prefix = "// $command: "
         val count = InTextDirectivesUtils.getPrefixedInt(fileText, prefix) ?: "1"
         processSteppingInstruction("$prefix$count")
->>>>>>> c836060f
 
         finish()
     }
